# This file is autogenerated, do not edit; changes may be undone by the next 'dep ensure'.


[[projects]]
  digest = "1:81f8c061c3d18ed1710957910542bc17d2b789c6cd19e0f654c30b35fd255ca5"
  name = "github.com/Azure/go-ansiterm"
  packages = [
    ".",
    "winterm",
  ]
  pruneopts = "NUT"
  revision = "d6e3b3328b783f23731bc4d058875b0371ff8109"

[[projects]]
  digest = "1:aba270497eb2d49f5cba6f4162d524b9a1195a24cbce8be20bf56a0051f47deb"
  name = "github.com/blang/semver"
  packages = ["."]
  pruneopts = "NUT"
  revision = "b38d23b8782a487059e8fc8773e9a5b228a77cb6"
  version = "v3.5.0"

[[projects]]
  digest = "1:04873dc5e06932b750eac24a1d90eabae58249df63bed6823e77b62a0160a297"
  name = "github.com/c4milo/gotoolkit"
  packages = ["."]
  pruneopts = "NUT"
  revision = "bcc06269efa974c4f098619d9aae436846e83d84"

[[projects]]
  digest = "1:cc832d4c674b57b5c67f683f75fba043dd3eec6fcd9b936f00cc8ddf439f2131"
  name = "github.com/cpuguy83/go-md2man"
  packages = ["md2man"]
  pruneopts = "NUT"
  revision = "71acacd42f85e5e82f70a55327789582a5200a90"
  version = "v1.0.4"

[[projects]]
  digest = "1:6b21090f60571b20b3ddc2c8e48547dffcf409498ed6002c2cada023725ed377"
  name = "github.com/davecgh/go-spew"
  packages = ["spew"]
  pruneopts = "NUT"
  revision = "782f4967f2dc4564575ca782fe2d04090b5faca8"

[[projects]]
  branch = "master"
  digest = "1:f1beae74e4ad389f4a6c1eaeb9539c9a0c1b7b934aee3576147b988e09184f9c"
  name = "github.com/docker/docker"
  packages = [
    "pkg/term",
    "pkg/term/windows",
  ]
  pruneopts = "NUT"
  revision = "bbe08dc7f0b9498aa75f7956c0c342512a73a3d4"

[[projects]]
  digest = "1:9d8fe33c2e1aa01c76db67f285ffdb7dbdb5c5d90d9deb296526d67b9798ce7b"
  name = "github.com/docker/go-units"
  packages = ["."]
  pruneopts = "NUT"
  revision = "9e638d38cf6977a37a8ea0078f3ee75a7cdb2dd1"

[[projects]]
  branch = "master"
  digest = "1:47b479ee07f66c92682bcf27e3a65b411b7ba52bfc28fd0b6b74a742620fc61a"
  name = "github.com/docker/machine"
  packages = [
    "commands/mcndirs",
    "drivers/errdriver",
    "drivers/hyperv",
    "drivers/none",
    "drivers/virtualbox",
    "drivers/vmwarefusion",
    "libmachine",
    "libmachine/auth",
    "libmachine/cert",
    "libmachine/check",
    "libmachine/drivers",
    "libmachine/drivers/plugin",
    "libmachine/drivers/plugin/localbinary",
    "libmachine/drivers/rpc",
    "libmachine/engine",
    "libmachine/host",
    "libmachine/log",
    "libmachine/mcndockerclient",
    "libmachine/mcnerror",
    "libmachine/mcnflag",
    "libmachine/mcnutils",
    "libmachine/persist",
    "libmachine/provision",
    "libmachine/provision/pkgaction",
    "libmachine/provision/serviceaction",
    "libmachine/shell",
    "libmachine/ssh",
    "libmachine/state",
    "libmachine/swarm",
    "libmachine/version",
    "libmachine/versioncmp",
    "version",
  ]
  pruneopts = "NUT"
  revision = "a773edc6f013c9fab13360fea0192fd335023a16"
  source = "github.com/machine-drivers/machine"

[[projects]]
  digest = "1:364ef519880c6024191ac7660244e5478b193489bb35755f843627cc86cfb411"
  name = "github.com/fsnotify/fsnotify"
  packages = ["."]
  pruneopts = "NUT"
  revision = "f12c6236fe7b5cf6bcf30e5935d08cb079d78334"

[[projects]]
  digest = "1:abfe129dc92b16fbf0cc9d6336096a2823151756f62072a700eb10754141b38e"
  name = "github.com/ghodss/yaml"
  packages = ["."]
  pruneopts = "NUT"
  revision = "73d445a93680fa1a78ae23a5839bad48f32ba1ee"

[[projects]]
  digest = "1:a6afc27b2a73a5506832f3c5a1c19a30772cb69e7bd1ced4639eb36a55db224f"
  name = "github.com/gogo/protobuf"
  packages = [
    "proto",
    "sortkeys",
  ]
  pruneopts = "NUT"
  revision = "c0656edd0d9eab7c66d1eb0c568f9039345796f7"

[[projects]]
  digest = "1:78b8040ece2ff622580def2708b9eb0b2857711b6744c475439bf337e9c677ea"
  name = "github.com/golang/glog"
  packages = ["."]
  pruneopts = "NUT"
  revision = "44145f04b68cf362d9c4df2182967c2275eaefed"

[[projects]]
  digest = "1:7672c206322f45b33fac1ae2cb899263533ce0adcc6481d207725560208ec84e"
  name = "github.com/golang/groupcache"
  packages = ["lru"]
  pruneopts = "NUT"
  revision = "02826c3e79038b59d737d3b1c0a1d937f71a4433"

[[projects]]
  digest = "1:0d390d7037c2aecc37e78c2cfbe43d020d6f1fa83fd22266b7ec621189447d57"
  name = "github.com/golang/protobuf"
  packages = [
    "proto",
    "ptypes",
    "ptypes/any",
    "ptypes/duration",
    "ptypes/timestamp",
  ]
  pruneopts = "NUT"
  revision = "1643683e1b54a9e88ad26d98f81400c8c9d9f4f9"

[[projects]]
  branch = "master"
  digest = "1:05f95ffdfcf651bdb0f05b40b69e7f5663047f8da75c72d58728acb59b5cc107"
  name = "github.com/google/btree"
  packages = ["."]
  pruneopts = "NUT"
  revision = "4030bb1f1f0c35b30ca7009e9ebd06849dd45306"

[[projects]]
  digest = "1:2e3c336fc7fde5c984d2841455a658a6d626450b1754a854b3b32e7a8f49a07a"
  name = "github.com/google/go-cmp"
  packages = [
    "cmp",
    "cmp/internal/diff",
    "cmp/internal/function",
    "cmp/internal/value",
  ]
  pruneopts = "NUT"
  revision = "3af367b6b30c263d47e8895973edcca9a49cf029"
  version = "v0.2.0"

[[projects]]
  digest = "1:186f7de0e878b5ff1fca82271ce36a7abf9747be09d03b3f08a921584c2f26fc"
  name = "github.com/google/go-containerregistry"
  packages = [
    "pkg/authn",
    "pkg/name",
    "pkg/v1",
    "pkg/v1/partial",
    "pkg/v1/remote",
    "pkg/v1/remote/transport",
    "pkg/v1/tarball",
    "pkg/v1/types",
    "pkg/v1/v1util",
  ]
  pruneopts = "NUT"
  revision = "3165313d6d3f973ec0b0ed3ec5a63b520e065d40"

[[projects]]
  digest = "1:63ede27834b468648817fb80cfb95d40abfc61341f89cb7a0d6779b6aa955425"
  name = "github.com/google/go-github"
  packages = ["github"]
  pruneopts = "NUT"
  revision = "a5cb647b1fac8ba77e1cf25af2f9526658ab63e3"
  version = "v21.0.0"

[[projects]]
  digest = "1:a63cff6b5d8b95638bfe300385d93b2a6d9d687734b863da8e09dc834510a690"
  name = "github.com/google/go-querystring"
  packages = ["query"]
  pruneopts = "NUT"
  revision = "44c6ddd0a2342c386950e880b658017258da92fc"
  version = "v1.0.0"

[[projects]]
  digest = "1:f9425215dccf1c63f659ec781ca46bc81804341821d0cd8d2459c5b58f8bd067"
  name = "github.com/google/gofuzz"
  packages = ["."]
  pruneopts = "NUT"
  revision = "44d81051d367757e1c7c6a5a86423ece9afcf63c"

[[projects]]
  digest = "1:27b4ab41ffdc76ad6db56db327a4db234a59588ef059fc3fd678ba0bc6b9094f"
  name = "github.com/googleapis/gnostic"
  packages = [
    "OpenAPIv2",
    "compiler",
    "extensions",
  ]
  pruneopts = "NUT"
  revision = "0c5108395e2debce0d731cf0287ddf7242066aba"

[[projects]]
  branch = "master"
  digest = "1:7fdf3223c7372d1ced0b98bf53457c5e89d89aecbad9a77ba9fcc6e01f9e5621"
  name = "github.com/gregjones/httpcache"
  packages = [
    ".",
    "diskcache",
  ]
  pruneopts = "NUT"
  revision = "9cad4c3443a7200dd6400aef47183728de563a38"

[[projects]]
  digest = "1:f0d9d74edbd40fdeada436d5ac9cb5197407899af3fef85ff0137077ffe8ae19"
  name = "github.com/hashicorp/errwrap"
  packages = ["."]
  pruneopts = "NUT"
  revision = "7554cd9344cec97297fa6649b055a8c98c2a1e55"

[[projects]]
  digest = "1:03950bb9b6362247c000f4b4c24bd1e62e952cb40cd204971017e34260ede4e2"
  name = "github.com/hashicorp/go-multierror"
  packages = ["."]
  pruneopts = "NUT"
  revision = "8c5f0ad9360406a3807ce7de6bc73269a91a6e51"

[[projects]]
  digest = "1:475b179287e8afdcd352014b2c2500e67decdf63e66125e2129286873453e1cd"
  name = "github.com/hashicorp/golang-lru"
  packages = [
    ".",
    "simplelru",
  ]
  pruneopts = "NUT"
  revision = "a0d98a5f288019575c6d1f4bb1573fef2d1fcdc4"

[[projects]]
  digest = "1:4eb7aa74693933be7f21dc465c49f9c0e03391262201ceac4dbf6a1be0bb7649"
  name = "github.com/hashicorp/hcl"
  packages = [
    ".",
    "hcl/ast",
    "hcl/parser",
    "hcl/scanner",
    "hcl/strconv",
    "hcl/token",
    "json/parser",
    "json/scanner",
    "json/token",
  ]
  pruneopts = "NUT"
  revision = "d8c773c4cba11b11539e3d45f93daeaa5dcf1fa1"

[[projects]]
  digest = "1:0fc7a3b3aa025745e557f5286862c307c042a0445f0a99a3a0948a6964e12492"
  name = "github.com/hooklift/iso9660"
  packages = ["."]
  pruneopts = "NUT"
  revision = "1cf07e5970d810f027bfbdfa2e9ad86db479c53a"

[[projects]]
  digest = "1:8f5fa95e43ab4a43056b7b65ec1614b4440f33bbfef2fa0a4d4707aedcb1a023"
  name = "github.com/imdario/mergo"
  packages = ["."]
  pruneopts = "NUT"
  revision = "6633656539c1639d9d78127b7d47c622b5d7b6dc"

[[projects]]
  digest = "1:406338ad39ab2e37b7f4452906442a3dbf0eb3379dd1f06aafb5c07e769a5fbb"
  name = "github.com/inconshreveable/mousetrap"
  packages = ["."]
  pruneopts = "NUT"
  revision = "76626ae9c91c4f2a10f34cad8ce83ea42c93bb75"
  version = "v1.0"

[[projects]]
  branch = "master"
  digest = "1:3526ea57285a47f99273a9b00252869d06888b08cd7358d6f89c35db6ec1605b"
  name = "github.com/intel-go/cpuid"
  packages = ["."]
  pruneopts = "NUT"
  revision = "1a4a6f06a1c643c8fbd339bd61d980960627d09e"

[[projects]]
  branch = "master"
  digest = "1:29b8c51f736120581688521c42f4772cc42ab7942402ee38877be23bed001ede"
  name = "github.com/jimmidyson/go-download"
  packages = ["."]
  pruneopts = "NUT"
  revision = "7f9a90c8c95bee1bb7de9e72c682c67c8bf5546d"

[[projects]]
  branch = "master"
  digest = "1:08e9d908b342ad3ec85cb188fd0c16c6e3e3fd4af23f1736f2eb2e174a6ec43c"
  name = "github.com/johanneswuerbach/nfsexports"
  packages = ["."]
  pruneopts = "NUT"
  revision = "1aa528dcb3451733ef505b9a268843831cb44b3f"

[[projects]]
  digest = "1:8e36686e8b139f8fe240c1d5cf3a145bc675c22ff8e707857cdd3ae17b00d728"
  name = "github.com/json-iterator/go"
  packages = ["."]
  pruneopts = "NUT"
  revision = "1624edc4454b8682399def8740d46db5e4362ba4"
  version = "v1.1.5"

[[projects]]
  digest = "1:47fa0ef6ae6b0387dacb77c7ab8827b4ef621650fd613e43ece61de4cb3f5019"
  name = "github.com/kr/fs"
  packages = ["."]
  pruneopts = "NUT"
  revision = "2788f0dbd16903de03cb8186e5c7d97b69ad387b"

[[projects]]
  digest = "1:7c99b7161783a39276d407232577a0510a8d6f8d0b6e80179049c0af060a3de1"
  name = "github.com/libvirt/libvirt-go"
  packages = ["."]
  pruneopts = "NUT"
  revision = "5ba8227244c30438609adcec6ea84dc1e688dfbd"
  version = "v3.4.0"

[[projects]]
  digest = "1:c436d61d2f9af426241770422ef9f7a21edc7898963caa88c997c3f968770045"
  name = "github.com/machine-drivers/docker-machine-driver-vmware"
  packages = ["pkg/drivers/vmware/config"]
  pruneopts = "NUT"
  revision = "cd992887ede19ae63e030c63dda5593f19ed569c"
  version = "v0.1.1"

[[projects]]
  digest = "1:1745a9a20b54531ca6d6db617f47ac6d367e5d004c7a44ba39149928bca8caff"
  name = "github.com/magiconair/properties"
  packages = ["."]
  pruneopts = "NUT"
  revision = "61b492c03cf472e0c6419be5899b8e0dc28b1b88"

[[projects]]
  digest = "1:bffa444ca07c69c599ae5876bc18b25bfd5fa85b297ca10a25594d284a7e9c5d"
  name = "github.com/mattn/go-isatty"
  packages = ["."]
  pruneopts = "NUT"
  revision = "6ca4dbf54d38eea1a992b3c722a76a5d1c4cb25c"
  version = "v0.0.4"

[[projects]]
  digest = "1:f2d263faf8641cd0a31bba2d034eb2f9ab9f3c3348b06ac9ad54b9a4ea692dee"
  name = "github.com/mattn/go-runewidth"
  packages = ["."]
  pruneopts = "NUT"
  revision = "737072b4e32b7a5018b4a7125da8d12de90e8045"

[[projects]]
  branch = "master"
  digest = "1:2d209eb757bb4101584c2618becd4026593509343ce55491233fd090faa1f1da"
  name = "github.com/mitchellh/go-ps"
  packages = ["."]
  pruneopts = "NUT"
  revision = "4fdf99ab29366514c69ccccddab5dc58b8d84062"

[[projects]]
  digest = "1:c7fe3a5aad0ae944376d50572fb8249580562d4331b9a1c0a9da9610336688aa"
  name = "github.com/mitchellh/mapstructure"
  packages = ["."]
  pruneopts = "NUT"
  revision = "53818660ed4955e899c0bcafa97299a388bd7c8e"

[[projects]]
  digest = "1:d512df57c965a0b8539f58373cbf6653771cd545fcd4f3706374be0cbcee557d"
  name = "github.com/moby/hyperkit"
  packages = ["go"]
  pruneopts = "NUT"
  revision = "a12cd7250bcd8d689078e3e42ae4a7cf6a0cbaf3"
  version = "v0.20171020"

[[projects]]
  digest = "1:2f42fa12d6911c7b7659738758631bec870b7e9b4c6be5444f963cdcfccc191f"
  name = "github.com/modern-go/concurrent"
  packages = ["."]
  pruneopts = "NUT"
  revision = "bacd9c7ef1dd9b15be4a9909b8ac7a4e313eec94"
  version = "1.0.3"

[[projects]]
  digest = "1:c6aca19413b13dc59c220ad7430329e2ec454cc310bc6d8de2c7e2b93c18a0f6"
  name = "github.com/modern-go/reflect2"
  packages = ["."]
  pruneopts = "NUT"
  revision = "4b7aa43c6742a2c18fdef89dd197aaae7dac7ccd"
  version = "1.0.1"

[[projects]]
  digest = "1:6b4ef49506ebd7cc4fc6d55cc54716eefb63b38a0e90caa2644e534dd20907e9"
  name = "github.com/olekukonko/tablewriter"
  packages = ["."]
  pruneopts = "NUT"
  revision = "bdcc175572fd7abece6c831e643891b9331bc9e7"

[[projects]]
  digest = "1:9072181164e616e422cbfbe48ca9ac249a4d76301ca0876c9f56b937cf214a2f"
  name = "github.com/pborman/uuid"
  packages = ["."]
  pruneopts = "NUT"
  revision = "ca53cad383cad2479bbba7f7a1a05797ec1386e4"

[[projects]]
  digest = "1:a220f6dbf33a64b62870ff624b41d45731926411bda3cc26f62926c7e02c5448"
  name = "github.com/pelletier/go-buffruneio"
  packages = ["."]
  pruneopts = "NUT"
  revision = "df1e16fde7fc330a0ca68167c23bf7ed6ac31d6d"
  version = "v0.1.0"

[[projects]]
  digest = "1:e89c934474e1d6330f141c99a3a2b14d9ee2c31081bbd9c9a88fc4e3503306ae"
  name = "github.com/pelletier/go-toml"
  packages = ["."]
  pruneopts = "NUT"
  revision = "0049ab3dc4c4c70a9eee23087437b69c0dde2130"

[[projects]]
  branch = "master"
  digest = "1:3bf17a6e6eaa6ad24152148a631d18662f7212e21637c2699bff3369b7f00fa2"
  name = "github.com/petar/GoLLRB"
  packages = ["llrb"]
  pruneopts = "NUT"
  revision = "53be0d36a84c2a886ca057d34b6aa4468df9ccb4"

[[projects]]
  digest = "1:6c6d91dc326ed6778783cff869c49fb2f61303cdd2ebbcf90abe53505793f3b6"
  name = "github.com/peterbourgon/diskv"
  packages = ["."]
  pruneopts = "NUT"
  revision = "5f041e8faa004a95c88a202771f4cc3e991971e6"
  version = "v2.0.1"

[[projects]]
  digest = "1:57c74655dc3cee7b4aad20cecdd934cd87ecb5efb0b6d397c872083d6bbb4aa4"
  name = "github.com/pkg/browser"
  packages = ["."]
  pruneopts = "NUT"
  revision = "9302be274faad99162b9d48ec97b24306872ebb0"

[[projects]]
  digest = "1:5cf3f025cbee5951a4ee961de067c8a89fc95a5adabead774f82822efabab121"
  name = "github.com/pkg/errors"
  packages = ["."]
  pruneopts = "NUT"
  revision = "645ef00459ed84a119197bfb8d8205042c6df63d"
  version = "v0.8.0"

[[projects]]
  digest = "1:06596f3d837b0daf29e787840cd53d82261f2f0d5f2cb0e7904a63d4096a7c63"
  name = "github.com/pkg/profile"
  packages = ["."]
  pruneopts = "NUT"
  revision = "3a8809bd8a80f8ecfe4ee1b34b3f37194968617c"

[[projects]]
  digest = "1:1e0d7268f17a54350ec80d9c5b85167cd244c4b25a77ddecd930b73c649474c8"
  name = "github.com/pkg/sftp"
  packages = ["."]
  pruneopts = "NUT"
  revision = "4d0e916071f68db74f8a73926335f809396d6b42"

[[projects]]
  branch = "master"
  digest = "1:1b6f62a965e4b2e004184bf2d38ef2915af240befa4d44e5f0e83925bcf89727"
  name = "github.com/r2d4/external-storage"
  packages = [
    "lib/controller",
    "lib/leaderelection",
    "lib/leaderelection/resourcelock",
  ]
  pruneopts = "NUT"
  revision = "8c0e8605dc7b85893e144efd8e76d4a473f4bc7d"

[[projects]]
  digest = "1:118f00f400c10c1dd21a267fd04697c758dbe9a38cf5fa3fab3bb3625af9efe7"
  name = "github.com/russross/blackfriday"
  packages = ["."]
  pruneopts = "NUT"
  revision = "300106c228d52c8941d4b3de6054a6062a86dda3"

[[projects]]
  digest = "1:a35624c560f8e8f7959808245c79f0f31ad0fbbe245d7e58a07e1395a8c3138b"
  name = "github.com/samalba/dockerclient"
  packages = ["."]
  pruneopts = "NUT"
  revision = "91d7393ff85980ba3a8966405871a3d446ca28f2"

[[projects]]
  digest = "1:400359f0b394fb168f4aee9621d42cc005810c6e462009d5fc76055d5e96dcf3"
  name = "github.com/shurcooL/sanitized_anchor_name"
  packages = ["."]
  pruneopts = "NUT"
  revision = "10ef21a441db47d8b13ebcc5fd2310f636973c77"

[[projects]]
  digest = "1:414933e1ae2e9e19123e52fb29c97cb9d127d8a500f45a2ba80b537283a38b87"
  name = "github.com/sirupsen/logrus"
  packages = ["."]
  pruneopts = "NUT"
  revision = "89742aefa4b206dcf400792f3bd35b542998eb3b"

[[projects]]
  digest = "1:1af4e3c17f2df21ddefb311bf42c3a05178ba08097b18816c52f3b18a98b3ef3"
  name = "github.com/spf13/afero"
  packages = [
    ".",
    "mem",
    "sftp",
  ]
  pruneopts = "NUT"
  revision = "b28a7effac979219c2a2ed6205a4d70e4b1bcd02"

[[projects]]
  digest = "1:362766ce6d0361b1a364868f8441e5696cd6260b4aa4c23b609adafbaeee2024"
  name = "github.com/spf13/cast"
  packages = ["."]
  pruneopts = "NUT"
  revision = "e31f36ffc91a2ba9ddb72a4b6a607ff9b3d3cb63"

[[projects]]
  digest = "1:e1a684bfcf8e8e83166e5fb959e9be6dc43b9901c709a155bfef9da3f92dec48"
  name = "github.com/spf13/cobra"
  packages = [
    ".",
    "doc",
  ]
  pruneopts = "NUT"
  revision = "6644d46b81fa1831979c4cded0106e774e0ef0ab"

[[projects]]
  digest = "1:5664cfa541da6bd03dc6eb79c0639d3b43ba3ae997e694cd23cfd5da59160268"
  name = "github.com/spf13/jwalterweatherman"
  packages = ["."]
  pruneopts = "NUT"
  revision = "33c24e77fb80341fe7130ee7c594256ff08ccc46"

[[projects]]
  digest = "1:15e5c398fbd9d2c439b635a08ac161b13d04f0c2aa587fe256b65dc0c3efe8b7"
  name = "github.com/spf13/pflag"
  packages = ["."]
  pruneopts = "NUT"
  revision = "583c0c0531f06d5278b7d917446061adc344b5cd"
  version = "v1.0.1"

[[projects]]
  digest = "1:242e0ec8a8fd3af50454fb1f90eafd5af073ea7f458e9bbbada0bc08bfbcef57"
  name = "github.com/spf13/viper"
  packages = ["."]
  pruneopts = "NUT"
  revision = "25b30aa063fc18e48662b86996252eabdcf2f0c7"
  version = "v1.0.0"

[[projects]]
  digest = "1:0dfe985a13070b2f191d1b6aaba2c737a781b0d0488c2337cd69cce107543ce8"
  name = "github.com/xeipuuv/gojsonpointer"
  packages = ["."]
  pruneopts = "NUT"
  revision = "e0fe6f68307607d540ed8eac07a342c33fa1b54a"

[[projects]]
  digest = "1:dffaacd300adca64381977995d07e91b53a55330ecd6835d9fa9947b7a4c0460"
  name = "github.com/xeipuuv/gojsonreference"
  packages = ["."]
  pruneopts = "NUT"
  revision = "e02fc20de94c78484cd5ffb007f8af96be030a45"

[[projects]]
  digest = "1:a35b3188691adc24932292a5e9606f8ddae9f732a5603bbb0456a48caf8a3edd"
  name = "github.com/xeipuuv/gojsonschema"
  packages = ["."]
  pruneopts = "NUT"
  revision = "c539bca196be50ccdd1f0bcd9076de95f9081831"

[[projects]]
  branch = "master"
  digest = "1:48487a2da8f0d95a64d860167edbc4b67258813fd3c83c5269c62fe80161d700"
  name = "github.com/zchee/go-vmnet"
  packages = ["."]
  pruneopts = "NUT"
  revision = "97ebf91740978f1e665defc0a960fb997ebe282b"

[[projects]]
  digest = "1:14263791cdd53e1379d8363b21fe97145665737a81b73076901d204a26ab6b99"
  name = "golang.org/x/crypto"
  packages = [
    "curve25519",
    "ed25519",
    "ed25519/internal/edwards25519",
    "ssh",
    "ssh/terminal",
  ]
  pruneopts = "NUT"
  revision = "81e90905daefcd6fd217b62423c0908922eadb30"

[[projects]]
  digest = "1:546efc585d0b3b4ef026faa94ae2d3211c1744d517841a27c83905e18fd0828d"
  name = "golang.org/x/net"
  packages = [
    "context",
    "context/ctxhttp",
    "http2",
    "http2/hpack",
    "idna",
    "lex/httplex",
  ]
  pruneopts = "NUT"
  revision = "1c05540f6879653db88113bc4a2b70aec4bd491f"

[[projects]]
  branch = "master"
  digest = "1:9822dde4525c2bc0130c4b8d209cb08b3ab68d4865972b20fe213fc2f732d9db"
  name = "golang.org/x/oauth2"
  packages = [
    ".",
    "internal",
  ]
  pruneopts = "NUT"
  revision = "5dab4167f31cbd76b407f1486c86b40748bc5073"

[[projects]]
  digest = "1:39485a034b89a9f2892b9c0cc24e2330e1c9981794c35281c2febfcc55b90a34"
  name = "golang.org/x/sync"
  packages = [
    "errgroup",
    "syncmap",
  ]
  pruneopts = "NUT"
  revision = "f52d1811a62927559de87708c8913c1650ce4f26"

[[projects]]
  digest = "1:fbad6d1464c4ff2c233f9f04181ff573960d469636b208b87458c8b5606b9b78"
  name = "golang.org/x/sys"
  packages = [
    "unix",
    "windows",
    "windows/registry",
  ]
  pruneopts = "NUT"
  revision = "95c6576299259db960f6c5b9b69ea52422860fce"

[[projects]]
<<<<<<< HEAD
  digest = "1:5b12278b98e82aecd7d0b84e0b5fba67f37aba8fde89fa86d51e30556d381a4c"
  name = "golang.org/x/text"
  packages = [
    "internal",
    "internal/catmsg",
    "internal/gen",
=======
  branch = "master"
  digest = "1:11d290de3457882172ce8d9ffe930999cfb62929b58e486e1ff1b6adcf3c52bc"
  name = "golang.org/x/text"
  packages = [
    "collate",
    "collate/build",
    "feature/plural",
    "internal",
    "internal/catmsg",
    "internal/colltab",
    "internal/format",
    "internal/gen",
    "internal/language",
    "internal/language/compact",
>>>>>>> 0f11c4de
    "internal/number",
    "internal/stringset",
    "internal/tag",
    "internal/triegen",
    "internal/ucd",
    "language",
    "message",
    "message/catalog",
    "secure/bidirule",
    "transform",
    "unicode/bidi",
    "unicode/cldr",
    "unicode/norm",
    "unicode/rangetable",
  ]
  pruneopts = "NUT"
  revision = "e6919f6577db79269a6443b9dc46d18f2238fb5d"

[[projects]]
  digest = "1:d37b0ef2944431fe9e8ef35c6fffc8990d9e2ca300588df94a6890f3649ae365"
  name = "golang.org/x/time"
  packages = ["rate"]
  pruneopts = "NUT"
  revision = "f51c12702a4d776e4c1fa9b0fabab841babae631"

[[projects]]
  digest = "1:34c10243da5972105edd1b4b883e2bd918fbb3f73fbe14d6af6929e547173494"
  name = "google.golang.org/appengine"
  packages = [
    "internal",
    "internal/base",
    "internal/datastore",
    "internal/log",
    "internal/remote_api",
    "internal/urlfetch",
    "urlfetch",
  ]
  pruneopts = "NUT"
  revision = "e9657d882bb81064595ca3b56cbe2546bbabf7b1"
  version = "v1.4.0"

[[projects]]
  digest = "1:f8dc0e20a5e1cbc728a21d00e0aef61b6101dda57e45ea1ed1ab148355864e5d"
  name = "gopkg.in/cheggaaa/pb.v1"
  packages = ["."]
  pruneopts = "NUT"
  revision = "dd61faab99a777c652bb680e37715fe0cb549856"
  version = "v1.0.6"

[[projects]]
  digest = "1:ef72505cf098abdd34efeea032103377bec06abb61d8a06f002d5d296a4b1185"
  name = "gopkg.in/inf.v0"
  packages = ["."]
  pruneopts = "NUT"
  revision = "3887ee99ecf07df5b447e9b00d9c0b2adaa9f3e4"
  version = "v0.9.0"

[[projects]]
  digest = "1:b1f13c74112ab237c8b840517fbbcfb98d3690073caad6c5b1a56c29fea086e3"
  name = "gopkg.in/yaml.v2"
  packages = ["."]
  pruneopts = "NUT"
  revision = "670d4cfef0544295bc27a114dbac37980d83185a"

[[projects]]
  digest = "1:ef716a2116d8a040e16fbcd7fca71d3354915a94720de6af22c7a09970234296"
  name = "k8s.io/api"
  packages = [
    "admissionregistration/v1alpha1",
    "admissionregistration/v1beta1",
    "apps/v1",
    "apps/v1beta1",
    "apps/v1beta2",
    "authentication/v1",
    "authentication/v1beta1",
    "authorization/v1",
    "authorization/v1beta1",
    "autoscaling/v1",
    "autoscaling/v2beta1",
    "batch/v1",
    "batch/v1beta1",
    "batch/v2alpha1",
    "certificates/v1beta1",
    "core/v1",
    "events/v1beta1",
    "extensions/v1beta1",
    "networking/v1",
    "policy/v1beta1",
    "rbac/v1",
    "rbac/v1alpha1",
    "rbac/v1beta1",
    "scheduling/v1alpha1",
    "scheduling/v1beta1",
    "settings/v1alpha1",
    "storage/v1",
    "storage/v1alpha1",
    "storage/v1beta1",
  ]
  pruneopts = "NUT"
  revision = "2d6f90ab1293a1fb871cf149423ebb72aa7423aa"
  version = "kubernetes-1.11.2"

[[projects]]
  digest = "1:678d0c42e830ad51a66627d60b92df6eb2de54cbfd46defc088f8a2fffcddb48"
  name = "k8s.io/apimachinery"
  packages = [
    "pkg/api/errors",
    "pkg/api/meta",
    "pkg/api/resource",
    "pkg/apis/meta/internalversion",
    "pkg/apis/meta/v1",
    "pkg/apis/meta/v1/unstructured",
    "pkg/apis/meta/v1beta1",
    "pkg/conversion",
    "pkg/conversion/queryparams",
    "pkg/fields",
    "pkg/labels",
    "pkg/runtime",
    "pkg/runtime/schema",
    "pkg/runtime/serializer",
    "pkg/runtime/serializer/json",
    "pkg/runtime/serializer/protobuf",
    "pkg/runtime/serializer/recognizer",
    "pkg/runtime/serializer/streaming",
    "pkg/runtime/serializer/versioning",
    "pkg/selection",
    "pkg/types",
    "pkg/util/cache",
    "pkg/util/clock",
    "pkg/util/diff",
    "pkg/util/errors",
    "pkg/util/framer",
    "pkg/util/intstr",
    "pkg/util/json",
    "pkg/util/mergepatch",
    "pkg/util/net",
    "pkg/util/runtime",
    "pkg/util/sets",
    "pkg/util/strategicpatch",
    "pkg/util/uuid",
    "pkg/util/validation",
    "pkg/util/validation/field",
    "pkg/util/wait",
    "pkg/util/yaml",
    "pkg/version",
    "pkg/watch",
    "third_party/forked/golang/json",
    "third_party/forked/golang/reflect",
  ]
  pruneopts = "NUT"
  revision = "103fd098999dc9c0c88536f5c9ad2e5da39373ae"
  version = "kubernetes-1.11.2"

[[projects]]
  branch = "master"
  digest = "1:803a79a066abaeb85793b0ef857b2c73b9c5ad17a2aa1d95403d31a782f34d34"
  name = "k8s.io/apiserver"
  packages = ["pkg/util/feature"]
  pruneopts = "NUT"
  revision = "67c89284117046b26ecd3776eed2a39289399f15"

[[projects]]
  digest = "1:dad96edce9b0c12aed12753aac359465a221596fbc08e9f04a9a1b70ff596d5d"
  name = "k8s.io/client-go"
  packages = [
    "discovery",
    "kubernetes",
    "kubernetes/scheme",
    "kubernetes/typed/admissionregistration/v1alpha1",
    "kubernetes/typed/admissionregistration/v1beta1",
    "kubernetes/typed/apps/v1",
    "kubernetes/typed/apps/v1beta1",
    "kubernetes/typed/apps/v1beta2",
    "kubernetes/typed/authentication/v1",
    "kubernetes/typed/authentication/v1beta1",
    "kubernetes/typed/authorization/v1",
    "kubernetes/typed/authorization/v1beta1",
    "kubernetes/typed/autoscaling/v1",
    "kubernetes/typed/autoscaling/v2beta1",
    "kubernetes/typed/batch/v1",
    "kubernetes/typed/batch/v1beta1",
    "kubernetes/typed/batch/v2alpha1",
    "kubernetes/typed/certificates/v1beta1",
    "kubernetes/typed/core/v1",
    "kubernetes/typed/core/v1/fake",
    "kubernetes/typed/events/v1beta1",
    "kubernetes/typed/extensions/v1beta1",
    "kubernetes/typed/networking/v1",
    "kubernetes/typed/policy/v1beta1",
    "kubernetes/typed/rbac/v1",
    "kubernetes/typed/rbac/v1alpha1",
    "kubernetes/typed/rbac/v1beta1",
    "kubernetes/typed/scheduling/v1alpha1",
    "kubernetes/typed/scheduling/v1beta1",
    "kubernetes/typed/settings/v1alpha1",
    "kubernetes/typed/storage/v1",
    "kubernetes/typed/storage/v1alpha1",
    "kubernetes/typed/storage/v1beta1",
    "pkg/apis/clientauthentication",
    "pkg/apis/clientauthentication/v1alpha1",
    "pkg/apis/clientauthentication/v1beta1",
    "pkg/version",
    "plugin/pkg/client/auth/exec",
    "rest",
    "rest/watch",
    "testing",
    "tools/auth",
    "tools/bootstrap/token/api",
    "tools/cache",
    "tools/clientcmd",
    "tools/clientcmd/api",
    "tools/clientcmd/api/latest",
    "tools/clientcmd/api/v1",
    "tools/metrics",
    "tools/pager",
    "tools/record",
    "tools/reference",
    "transport",
    "util/buffer",
    "util/cert",
    "util/connrotation",
    "util/flowcontrol",
    "util/homedir",
    "util/integer",
    "util/retry",
  ]
  pruneopts = "NUT"
  revision = "1f13a808da65775f22cbf47862c4e5898d8f4ca1"
  version = "kubernetes-1.11.2"

[[projects]]
  digest = "1:e0d6dcb28c42a53c7243bb6380badd17f92fbd8488a075a07e984f91a07c0d23"
  name = "k8s.io/kube-openapi"
  packages = ["pkg/util/proto"]
  pruneopts = "NUT"
  revision = "50ae88d24ede7b8bad68e23c805b5d3da5c8abaf"

[[projects]]
  digest = "1:fbc13b375bc3e2e321dc1229675466a5339aeb598690d435a8113190fd561b02"
  name = "k8s.io/kubernetes"
  packages = [
    "cmd/kubeadm/app/constants",
    "cmd/kubeadm/app/features",
    "pkg/apis/core",
    "pkg/apis/core/helper",
    "pkg/apis/core/v1/helper",
    "pkg/registry/core/service/allocator",
    "pkg/registry/core/service/ipallocator",
    "pkg/util/goroutinemap",
    "pkg/util/goroutinemap/exponentialbackoff",
    "pkg/util/version",
  ]
  pruneopts = "NUT"
  revision = "a4529464e4629c21224b3d52edfe0ea91b072862"
  version = "v1.11.3"

[solve-meta]
  analyzer-name = "dep"
  analyzer-version = 1
  input-imports = [
    "github.com/blang/semver",
    "github.com/docker/go-units",
    "github.com/docker/machine/drivers/hyperv",
    "github.com/docker/machine/drivers/virtualbox",
    "github.com/docker/machine/drivers/vmwarefusion",
    "github.com/docker/machine/libmachine",
    "github.com/docker/machine/libmachine/auth",
    "github.com/docker/machine/libmachine/cert",
    "github.com/docker/machine/libmachine/check",
    "github.com/docker/machine/libmachine/drivers",
    "github.com/docker/machine/libmachine/drivers/plugin",
    "github.com/docker/machine/libmachine/drivers/plugin/localbinary",
    "github.com/docker/machine/libmachine/engine",
    "github.com/docker/machine/libmachine/host",
    "github.com/docker/machine/libmachine/log",
    "github.com/docker/machine/libmachine/mcnerror",
    "github.com/docker/machine/libmachine/mcnflag",
    "github.com/docker/machine/libmachine/mcnutils",
    "github.com/docker/machine/libmachine/persist",
    "github.com/docker/machine/libmachine/provision",
    "github.com/docker/machine/libmachine/provision/pkgaction",
    "github.com/docker/machine/libmachine/provision/serviceaction",
    "github.com/docker/machine/libmachine/shell",
    "github.com/docker/machine/libmachine/ssh",
    "github.com/docker/machine/libmachine/state",
    "github.com/docker/machine/libmachine/swarm",
    "github.com/docker/machine/libmachine/version",
    "github.com/golang/glog",
    "github.com/google/go-cmp/cmp",
    "github.com/google/go-containerregistry/pkg/authn",
    "github.com/google/go-containerregistry/pkg/name",
    "github.com/google/go-containerregistry/pkg/v1/remote",
    "github.com/google/go-containerregistry/pkg/v1/tarball",
    "github.com/google/go-github/github",
    "github.com/hooklift/iso9660",
    "github.com/jimmidyson/go-download",
    "github.com/johanneswuerbach/nfsexports",
    "github.com/libvirt/libvirt-go",
    "github.com/machine-drivers/docker-machine-driver-vmware/pkg/drivers/vmware/config",
    "github.com/mattn/go-isatty",
    "github.com/mitchellh/go-ps",
    "github.com/moby/hyperkit/go",
    "github.com/olekukonko/tablewriter",
    "github.com/pborman/uuid",
    "github.com/pkg/browser",
    "github.com/pkg/errors",
    "github.com/pkg/profile",
    "github.com/r2d4/external-storage/lib/controller",
    "github.com/sirupsen/logrus",
    "github.com/spf13/cobra",
    "github.com/spf13/cobra/doc",
    "github.com/spf13/pflag",
    "github.com/spf13/viper",
    "github.com/xeipuuv/gojsonschema",
    "github.com/zchee/go-vmnet",
    "golang.org/x/crypto/ssh",
    "golang.org/x/crypto/ssh/terminal",
    "golang.org/x/oauth2",
    "golang.org/x/sync/errgroup",
    "golang.org/x/sync/syncmap",
    "golang.org/x/sys/windows/registry",
    "golang.org/x/text/language",
    "golang.org/x/text/message",
    "k8s.io/api/apps/v1",
    "k8s.io/api/core/v1",
    "k8s.io/api/rbac/v1beta1",
    "k8s.io/api/storage/v1",
    "k8s.io/apimachinery/pkg/api/errors",
    "k8s.io/apimachinery/pkg/apis/meta/v1",
    "k8s.io/apimachinery/pkg/fields",
    "k8s.io/apimachinery/pkg/labels",
    "k8s.io/apimachinery/pkg/runtime",
    "k8s.io/apimachinery/pkg/runtime/schema",
    "k8s.io/apimachinery/pkg/types",
    "k8s.io/apimachinery/pkg/util/net",
    "k8s.io/apimachinery/pkg/util/strategicpatch",
    "k8s.io/apimachinery/pkg/util/uuid",
    "k8s.io/apimachinery/pkg/util/wait",
    "k8s.io/apimachinery/pkg/watch",
    "k8s.io/client-go/kubernetes",
    "k8s.io/client-go/kubernetes/typed/core/v1",
    "k8s.io/client-go/kubernetes/typed/core/v1/fake",
    "k8s.io/client-go/rest",
    "k8s.io/client-go/tools/cache",
    "k8s.io/client-go/tools/clientcmd",
    "k8s.io/client-go/tools/clientcmd/api",
    "k8s.io/client-go/tools/clientcmd/api/latest",
    "k8s.io/client-go/util/homedir",
    "k8s.io/kubernetes/cmd/kubeadm/app/constants",
    "k8s.io/kubernetes/cmd/kubeadm/app/features",
    "k8s.io/kubernetes/pkg/apis/core",
  ]
  solver-name = "gps-cdcl"
  solver-version = 1<|MERGE_RESOLUTION|>--- conflicted
+++ resolved
@@ -668,14 +668,6 @@
   revision = "95c6576299259db960f6c5b9b69ea52422860fce"
 
 [[projects]]
-<<<<<<< HEAD
-  digest = "1:5b12278b98e82aecd7d0b84e0b5fba67f37aba8fde89fa86d51e30556d381a4c"
-  name = "golang.org/x/text"
-  packages = [
-    "internal",
-    "internal/catmsg",
-    "internal/gen",
-=======
   branch = "master"
   digest = "1:11d290de3457882172ce8d9ffe930999cfb62929b58e486e1ff1b6adcf3c52bc"
   name = "golang.org/x/text"
@@ -690,7 +682,6 @@
     "internal/gen",
     "internal/language",
     "internal/language/compact",
->>>>>>> 0f11c4de
     "internal/number",
     "internal/stringset",
     "internal/tag",
