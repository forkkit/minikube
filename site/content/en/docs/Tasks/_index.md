--- conflicted
+++ resolved
@@ -4,11 +4,7 @@
 weight: 6
 date: 2017-01-05
 description: >
-<<<<<<< HEAD
-  What can your user do with minikube?
-=======
   What can you do with minikube?
->>>>>>> 3222c512
 ---
 
 Each task should give the user
@@ -16,9 +12,4 @@
 * The prerequisites for this task, if any (this can be specified at the top of a multi-task page if they're the same for all the page's tasks. "All these tasks assume that you understand....and that you have already....").
 * What this task accomplishes.
 * Instructions for the task. If it involves editing a file, running a command, or writing code, provide code-formatted example snippets to show the user what to do! If there are multiple steps, provide them as a numbered list.
-<<<<<<< HEAD
-* If appropriate, links to related concept, tutorial, or example pages.
-* 
-=======
-* If appropriate, links to related concept, tutorial, or example pages.
->>>>>>> 3222c512
+* If appropriate, links to related concept, tutorial, or example pages.