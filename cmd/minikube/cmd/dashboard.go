--- conflicted
+++ resolved
@@ -59,24 +59,15 @@
 		}()
 
 		if err != nil {
-<<<<<<< HEAD
 			fmt.Fprintf(os.Stderr, "Error getting client: %v\n", err)
-=======
-			fmt.Fprintf(os.Stderr, "Error creating client: %v\n", err)
->>>>>>> ae9f4b20
 			os.Exit(1)
 		}
 		cluster.EnsureMinikubeRunningOrExit(api, 1)
 
-<<<<<<< HEAD
-		if err = commonutil.RetryAfter(20, func() error { return service.CheckService(namespace, svc) }, 6*time.Second); err != nil {
-			fmt.Fprintf(os.Stderr, "Could not find finalized endpoint being pointed to by %s: %v\n", svc, err)
-=======
 		ns := "kube-system"
 		svc := "kubernetes-dashboard"
 		if err = util.RetryAfter(30, func() error { return service.CheckService(ns, svc) }, 1*time.Second); err != nil {
 			fmt.Fprintf(os.Stderr, "%s:%s is not running: %v\n", ns, svc, err)
->>>>>>> ae9f4b20
 			os.Exit(1)
 		}
 
