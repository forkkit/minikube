--- conflicted
+++ resolved
@@ -23,13 +23,9 @@
 	"Alternatively, you may delete the existing VM using `minikube delete -p %s`": "",
 	"Cannot find directory %s for mount": "",
 	"Check that minikube is running and that you have specified the correct namespace (-n flag) if required.": "",
-<<<<<<< HEAD
 	"Check that your --kubernetes-version has a leading 'v'. For example: 'v1.1.14'": "",
 	"Configure an external network switch following the official documentation, then add `--hyperv-virtual-switch=\u003cswitch-name\u003e` to `minikube start`": "",
-	"Configuring environment for Kubernetes %s on %s %s": "开始为Kubernetes %s，%s %s 配置环境变量",
-=======
 	"Configuring environment for Kubernetes {{.k8sVersion}} on {{.runtime}} {{.runtimeVersion}}": "开始为Kubernetes {{.k8sVersion}}，{{.runtime}} {{.runtimeVersion}} 配置环境变量",
->>>>>>> c92e65ec
 	"Configuring local host environment ...": "",
 	"Creating %s VM (CPUs=%d, Memory=%dMB, Disk=%dMB) ...": "正在创建%s虚拟机（CPU=%d，内存=%dMB，磁盘=%dMB）...",
 	"Creating mount {{.name}} ...": "",
@@ -119,21 +115,14 @@
 	"For best results, install kubectl: https://kubernetes.io/docs/tasks/tools/install-kubectl/": "",
 	"For more information, see:": "",
 	"Found network options:": "",
-<<<<<<< HEAD
-	"GID:      %s": "",
 	"Have you set up libvirt correctly?": "",
-=======
->>>>>>> c92e65ec
 	"If the above advice does not help, please let us know: ": "",
 	"If using the none driver, ensure that systemctl is installed": "",
 	"Ignoring --vm-driver=%s, as the existing %q VM was created using the %s driver.": "",
-<<<<<<< HEAD
 	"In some environments, this message is incorrect. Try 'minikube start --no-vtx-check'": "",
 	"Install VirtualBox, ensure that VBoxManage is executable and in path, or select an alternative value for --vm-driver": "",
 	"Install the latest kvm2 driver and run 'virt-host-validate'": "",
 	"Install the latest minikube hyperkit driver, and run 'minikube delete'": "",
-=======
->>>>>>> c92e65ec
 	"Invalid size passed in argument: %v": "",
 	"IsEnabled failed": "",
 	"Kubernetes downgrade is not supported, will continue to use {{.version}}": "",
@@ -148,16 +137,11 @@
 	"Opening %s in your default browser...": "",
 	"Opening kubernetes service %s/%s in default browser...": "",
 	"Options:  %s": "",
-<<<<<<< HEAD
 	"Please check your BIOS, and ensure that you are running without HyperV or other nested virtualization that may interfere": "",
-	"Please don't run minikube as root or with 'sudo' privileges. It isn't necessary with %s driver.": "",
+	"Please don't run minikube as root or with 'sudo' privileges. It isn't necessary with {{.driver}} driver.": "",
 	"Please enter a value:": "",
 	"Please install the minikube kvm2 VM driver, or select an alternative --vm-driver": "",
 	"Please make sure the service you are looking for is deployed or is in the correct namespace.": "",
-=======
-	"Please don't run minikube as root or with 'sudo' privileges. It isn't necessary with {{.driver}} driver.": "",
-	"Please enter a value:": "",
->>>>>>> c92e65ec
 	"Please run with sudo. the vm-driver %q requires sudo.": "",
 	"Please specify the directory to be mounted: \n\tminikube mount \u003csource directory\u003e:\u003ctarget directory\u003e   (example: \"/host-home:/vm-home\")": "",
 	"Please upgrade the 'docker-machine-driver-kvm2'. %s": "",
@@ -170,17 +154,10 @@
 	"Rebuild libvirt with virt-network support": "",
 	"Reinstall VirtualBox and verify that it is not blocked: System Preferences -\u003e Security \u0026 Privacy -\u003e General -\u003e Some system software was blocked from loading": "",
 	"Related issues:": "",
-<<<<<<< HEAD
-	"Relaunching Kubernetes %s using %s ... ": "",
-	"Requested disk size (%dMB) is less than minimum of (%dMB)": "",
-	"Requested memory allocation (%dMB) is less than the default memory allocation of (%dMB). Beware that Minikube might not work correctly or crash unexpectedly.": "",
-	"Requested memory allocation (%dMB) is less than the minimum allowed of %dMB": "",
-=======
 	"Relaunching Kubernetes {{.version}} using {{.bootstrapper}} ... ": "",
 	"Requested disk size (%dMB) is less than minimum of (%dMB)": "",
 	"Requested memory allocation (%dMB) is less than the minimum allowed of %dMB": "",
 	"Requested memory allocation ({{.memory}}MB) is less than the default memory allocation of {{.default}}MB. Beware that minikube might not work correctly or crash unexpectedly.": "",
->>>>>>> c92e65ec
 	"Restarting existing %s VM for %q ...": "",
 	"Run 'minikube delete' to delete the stale VM": "",
 	"Run 'minikube delete'. If the problem persists, check your proxy or firewall configuration": "",
@@ -193,11 +170,8 @@
 	"Sorry, completion support is not yet implemented for %q": "",
 	"Sorry, the kubeadm.%s parameter is currently not supported by --extra-config": "",
 	"Sorry, url provided with --registry-mirror flag is invalid %q": "",
-<<<<<<< HEAD
 	"Specify --kubernetes-version in v\u003cmajor\u003e.\u003cminor.\u003cbuild\u003e form. example: 'v1.1.14'": "",
 	"Specify an alternate --host-only-cidr value, such as 172.16.0.1/24": "",
-=======
->>>>>>> c92e65ec
 	"Stopping %q in %s ...": "",
 	"Successfully mounted %s to %s": "",
 	"Target directory %q must be an absolute path": "",
@@ -244,11 +218,8 @@
 	"Usage: minikube completion SHELL": "",
 	"Userspace file server is shutdown": "",
 	"Userspace file server: ": "",
-<<<<<<< HEAD
+	"Using image repository {{.name}}": "",
 	"Verify that your HTTP_PROXY and HTTPS_PROXY environment variables are set correctly.": "",
-=======
-	"Using image repository {{.name}}": "",
->>>>>>> c92e65ec
 	"Verifying dashboard health ...": "",
 	"Verifying proxy health ...": "",
 	"Verifying:": "正在验证:",
@@ -287,11 +258,7 @@
 	"mount argument %q must be in form: \u003csource directory\u003e:\u003ctarget directory\u003e": "",
 	"mount failed": "",
 	"need to relocate them. For example, to overwrite your own settings:": "",
-<<<<<<< HEAD
-	"opt %s": "",
 	"service %s/%s has no node port": "",
-=======
->>>>>>> c92e65ec
 	"stat failed": "",
 	"unable to bind flags": "",
 	"unable to set logtostderr": "",
